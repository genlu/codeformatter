--- conflicted
+++ resolved
@@ -13,12 +13,7 @@
     public interface IFormattingEngine
     {
         ImmutableArray<string> CopyrightHeader { get; set; }
-<<<<<<< HEAD
         ImmutableArray<string[]> PreprocessorConfigurations { get; set; }
-        bool Verbose { get; set; }
-        
-=======
->>>>>>> 2d4a7e26
         Task FormatSolutionAsync(Solution solution, CancellationToken cancellationToken);
         Task FormatProjectAsync(Project porject, CancellationToken cancellationToken);
     }
